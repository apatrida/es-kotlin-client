[![](https://jitpack.io/v/jillesvangurp/es-kotlin-wrapper-client.svg)](https://jitpack.io/#jillesvangurp/es-kotlin-wrapper-client)

# Introduction

ES Kotlin Wrapper client for the Elasticsearch Highlevel REST client is a client library written in Kotlin that adapts the official Highlevel Elasticsearch HTTP client for Java (introduced with Elasticsearch 6.x) with some Kotlin specific goodness. 

The highlevel elasticsearch client is written in Java and provides access to essentially everything in the REST API that Elasticsearch exposes. The kotlin wrapper takes away none of that and adds some power and convenience to it.

It adds extension methods, cuts down on boilerplate through use of several kotlin features for creating DSLs, default arguments, sequences. etc. Some of this is also  usable by Java developers (with some restrictions). Android is not supported as the minimum requirements for the highlevel client are Java 8. 

<<<<<<< HEAD
# Documentation
... is a work in progress

[dokka api docs](docs/es-kotlin-wrapper-client/io.inbot.eskotlinwrapper/index.md)
=======
Kotlin also has support for co-routines and the intention is to gradually support asynchronous operations through that as well. Basics for this are in place but work is ongoing.
>>>>>>> df55dc83

# Get it

I'm using jitpack for releases currently; the nice thing is all I need to do is tag the release in Git and they do the rest. They have nice instructions for setting up your gradle or pom file:

[![](https://jitpack.io/v/jillesvangurp/es-kotlin-wrapper-client.svg)](https://jitpack.io/#jillesvangurp/es-kotlin-wrapper-client)

This may change when this stuff becomes more stable. I'm planning to push this to maven central via Sonatype's OSS repository eventually.

See [release notes](https://github.com/jillesvangurp/es-kotlin-wrapper-client/releases) with each github release tag for an overview what changed.

# Examples/highlights

The examples below are not the whole story. Please look at the tests for more details on how to use this and for working examples. I try to add tests for all the features along with lots of inline documentation. Also keeping markdown in sync with code is a bit of a PITA, so beware minor differences.

## Initialization

```kotlin
// we need the official client but we can create it with a new extension function
val esClient = RestHighLevelClient()

```

Or specify some optional parameters

```kotlin
// great if you need to interact with ES Cloud ...
val esClient = RestHighLevelClient(host="domain.com",port=9999,https=true,user="thedude",password="lebowski")
```

Or pass in the builder and rest client as you would normally.

**Everything** you do normally with the Java client works exactly as it does normally. But, we've added lots of extra methods to make things easier. For example searching is supported with a Kotlin DSL that adapts the existing `SearchRequest` and adds an alternative `source` method that takes a String, which in Kotlin you can template as well:


```kotlin
// simple example that we use as part of 
// a health check against elastic cloud
// we are alive if we are not logging errors ...
val baseUrl="https://api.inbot.io"
val minutes=60
val results = esClient.doSearch {
            indices("inbot-api*")

            source(
                """
{
  "size": 0,
  "query": {
    "bool": {
      "filter": [
        {
          "range": {
            "@timestamp": {
              "gte": "now-${minutes}m"
            }
          }
        },
        {
          "term":{
            "inbot_base_url":"$baseUrl"
          }
        },
        {
          "term":{
            "level":"ERROR"
          }
        }
      ]
    }
  },
  "aggs": {
    "loggers": {
      "terms": {
        "field": "logger_name",
        "size": 1000
      }
    }
  }
}""".trimIndent()
            )
        }

```

## DAOs and serialization/deserialization

A key feature in this library is using Data Access Objects or DAOs to abstract the business of using indices (and the soon to be removed types). Indices store JSON that conforms to your mapping. Presumably, you want to serialize and deserialize that JSON. DAOs take care of this and more for you.

You create a DAO per index:

```kotlin
// Lets use a simple Model class as an example
data class TestModel(var message: String)

// we use the refresh API in tests; you have to opt in to that being allowed explicitly 
// since you should not use that in production code.
val dao = esClient.crudDao<TestModel>("myindex", refreshAllowed = true,
modelReaderAndWriter = JacksonModelReaderAndWriter(
                TestModel::class,
                ObjectMapper().findAndRegisterModules()
))

// OR
// type is optional (default is the index name) as this is to be deprecated 
// in Elasticsearch and in any case you can have only 1 type per index these days.
val dao = esClient.crudDao<TestModel>("myindex", refreshAllowed = true, type: "mytype",
modelReaderAndWriter = JacksonModelReaderAndWriter(
                TestModel::class,
                ObjectMapper().findAndRegisterModules()
))
```

The modelReaderAndWriter parameter takes care of serializing/deserializing. In this case we are using an implementation that uses Jackson and we are using the kotlin extension for that, which registers itself via `findAndRegisterModules`. 

Typically, most applications that use jackson, would want to inject their own custom object mappers. It's of course straightforward to use alternatives like GSon or whatever else you prefer. In the code below, we assume Jackson is used.

## CRUD with Entities

Managing documents in Elasticsearch basically means doing CRUD operations. The DAO supports this and makes it painless to manipulate documents.

```kotlin
// creates a document or fails if it already exists
// note you should probably apply a mapping to your 
// index before you index something ...
dao.index("xxx", TestModel("Hello World"))

// if you want to do an upsert, you can 
// do that with a index and setting create=false
dao.index("xxx", TestModel("Hello World"), create=false)
val testModel = dao.get("xxx")

// updates with conflict handling and optimistic locking
// you apply a lambda against an original 
// that is fetched from the index using get()
dao.update("xxx") { original -> 
  original.message = "Bye World"
}
// in case of a version conflict, update 
// retries. The default is 2 times 
// but you can override this.
// version conflicts happen when you
// have concurrent updates to the same document
dao.update("xxx", maxUpdateTries=10) { original -> 
  original.message = "Bye World"
}

// delete by id
dao.delete("xxx")
```
See [Crud Tests](https://github.com/jillesvangurp/es-kotlin-wrapper-client/blob/master/src/test/kotlin/io/inbot/eskotlinwrapper/IndexDAOTest.kt) for more.

## Bulk Indexing using the Bulk DSL

The Bulk indexing API in Elasticsearch is complicated and it requires a bit of boiler plate to use and more boiler plate to use responsibly. This is made trivially easy with a `BulkIndexingSession` that abstracts all the hard stuff and a DSL that drives that:

```kotlin
// creates a BulkIndexingSession and uses it 
dao.bulk {
  // lets fill our index
  for (i in 0..1000000) {
    // inside the block, this refers to 
    // the BulkIndexingSession instance
    // that bulk manages for you
    // The BulkIndexingSession creates 
    // BulkRequests on the fly and sends 
    // them off 100 operations (default) 
    // at the time.
    // this example indexes a document. 
    // But you can also update, updateAndGet, 
    // and delete
    index("doc_$i", TestModel("Hi again for the $i'th time"))
  }
}
// when the block exits, the last 
// bulkRequest is send. 
// The BulkIndexingSession is AutoClosable.
```
See [Bulk Indexing Tests](https://github.com/jillesvangurp/es-kotlin-wrapper-client/blob/master/src/test/kotlin/io/inbot/eskotlinwrapper/BulkIndexingSessionTest.kt) for more. 

There are many features covered there including per item callbacks to deal with success/failure per bulk item (rather than per page), optimistic locking for updates (using a callback), setting the bulk request page size, etc. You can tune this a lot but the defaults should be fine for simple usecases.

## Search

For search, the wrapper offers several useful features that make make constructing search queries and working with the response easier.

Given an index with some documents:

```kotlin
dao.bulk {
    index(randomId(), TestModel("the quick brown emu"))
    index(randomId(), TestModel("the quick brown fox"))
    index(randomId(), TestModel("the quick brown giraffe"))
    index(randomId(), TestModel("the quick brown horse"))
    index(randomId(), TestModel("lorem ipsum"))
    // throw in some more documents
    for(i in 0..100) {
        index(randomId(), TestModel("another document $i"))
    }
}
dao.refresh()
```

... lets do some searches. We want to find matching TestModel instances:

```kotlin
// our dao has a search short cut that does all the right things
val results = dao.search {
  // inside the block this is now the searchRequest, the index is already set correctly
  // you can use it as you would normally. Here we simply use the query DSL in the high level client.
  val query = SearchSourceBuilder.searchSource()
      .size(20)
      .query(BoolQueryBuilder().must(MatchQueryBuilder("message", "quick")))
  // set the query as the source on the search request
  source(query)
}

// SeachResults wraps the original SearchResponse and adds some features
// e.g. we put totalHits at the top level for convenience. 
assert(results.totalHits).isEqualTo(3L)

// results.searchHits is a Kotlin Sequence
results.searchHits.forEach { searchHit ->
    // the SearchHits from the elasticsearch client
}

// mappedHits maps the source using jackson, done lazily because we use a Kotlin sequence
results.mappedHits.forEach {
    // and we deserialized the results
    assert(it.message).contains("quick")
}
// or if you need both the original and mapped result, you can
results.hits.forEach {(searchHit,mapped) ->
    assert(mapped.message).contains("quick")
}
```

## Raw Json queries and multi line strings

The wrapper adds a few strategic extension methods. One of those takes care of the boilerplate you need to turn strings or streams into a valid query source.

So, the same search also works with multiline json strings in Kotlin and you don't have to jump through hoops to use raw json. Multiline strings are awesome in Kotlin and you can even inject variables and expressions.

```kotlin
val keyword="quick"
val results = dao.search {
    source("""
    {
      "size": 20,
      "query": {
        "match": {
          "message": "$keyword"
        }
      }
    }
    """)
}
```

In the same way you can also use `InputStream` and `Reader`. Together with some templating, this may be easier to deal with than programatically constructing complex queries via  builders. Up to you. I'm aware of some projects attempting a Kotlin query DSL and may end up adding support for that or something similar as well.

See [Search Tests](https://github.com/jillesvangurp/es-kotlin-wrapper-client/blob/master/src/test/kotlin/io/inbot/eskotlinwrapper/SearchTest.kt) for more.

## Scrolling searches made easy

Scrolling is kind of tedious in Elastisearch. You have to keep track of scroll ids and get pages of results one by one. This requires boilerplate. We use Kotlin sequences to solve this. Sequences are lazy, so this won't run out of memory and you can safely stream process huge indiceses. Very nice in combination with bulk indexing.  

The Kotlin API is exactly the same as a normal paged search (see above). But please note that things like ranking don't work with scrolling searches and there are other subtle differences on the Elasticsearch side. 

```kotlin
// We can scroll through everything, all you need to do is set scrolling to true
// you can optionally override scrollTtlInMinutes, default is 1 minute
val results = dao.search(scrolling=true) {
  val query = SearchSourceBuilder.searchSource()
      .size(7) // lets use weird page size
      .query(matchAllQuery())
  source(query)
}

// Note: using the sequence causes the client to request for pages. 
// If you want to use the sequence again, you have to do another search.
results.mappedHits.forEach {
    println(it.message)
}
```

The `ScrollingSearchResults` implementation that is returned takes care of fetching all the pages, clearing the scrollId at the end, and of course mapping the hits to TestModel. You can only do this once of course since we don't keep the whole result set in memory and the scrollids are invalidated as you use them.

See [Search Tests](https://github.com/jillesvangurp/es-kotlin-wrapper-client/blob/master/src/test/kotlin/io/inbot/eskotlinwrapper/SearchTest.kt) for more.

# Building

You need java >= 8 and docker + docker compose (to run elasticsearch and the tests).

Simply use the gradle wrapper to build things:

```
./gradlew build
```

Look inside the build file for comments and documentation.

Gradle will spin up Elasticsearch using the docker compose plugin for gradle and then run the tests against that. If you want to run the tests from your IDE, just use `docker-compose up -d` to start ES. The tests expect to find that on a non standard port of `9999`. This is to avoid accidentally running tests against a real cluster and making a mess there (I learned that lesson a long time ago).

# Development status

**This is a pre-1.0 version**. The main reason is that I'm still adding features and there may be some minor refactoring and changes. However, we are using this in our own product and it should be perfectly fine for general use at this point. Also note, that you can always access the underlying Java client, which is stable. 

While using Kotlin is recommended, you can technically also use this from Java. Checkout some of the Java specific tests for examples for this. 

## Compatibility

The general goal is to keep this client compatible with the current stable version of Elasticsearch. 

Currently we update this libary regularly for the current stable version of Elasticsearch. With the upcoming 7.x versions, we may start having to do release branches. There have been minor Java API changes in the 6.x series in the client. Currently, we rely on the most recent 6.x version. Presumably, this works fine against any 6.x node (the REST protocol should be more stable); and possibly some older versions. If you experience issues, please file a ticket or pull request.

## Features (done)

- CRUD: index, update, get and delete of any jackson serializable object
- Reliable update with retries and optimistic locking that uses a `T -> T` lambda to transform what is in the index to what it needs to be. Retry kicks in if there's a version conflict and it simply re-fetches the latest version and applies the lambda.
- Bulk indexing with support for index, update, and delete. Supports callbacks for items and takes care of sending and creating bulk requests. The default callback can take care of retrying updates if they fail with a conflict if you set retryConflictingUpdates to a non zero value.
- Easy search with jackson based result mapping
- Easy scrolling search, also with jackson based result mapping. You can do this with the same method that does the normal paged search simply by setting `scrolling = true` (defaults to false)

## Future feature ideas/TODO/Doing

- Async / co-routines: this is in progress but not completed yet. There is a `SuspendingActionListener` that you can use with all the high level async requests. Currently, the only stuff using that is search (non scrolling only). 
- Index and alias management with read and write alias support built in. In progress.
- Schema versioning and migration support that uses aliases and the reindexing API. This also in progress.
- ES 7.x branch - should be straightforward. Will probably start work on this close to the release.
- Cut down on the builder cruft and boilerplate in the query DSL and use extension methods with parameter defaults.
- Make creating and using aggregations less painful and port over some work I've done for that in the past. 
- More API documentation using dokka
- Set up CI, travis? Docker might be tricky.

# License

This project is licensed under the [MIT license](LICENSE). This maximizes everybody's freedom to do what needs doing. Please exercise your rights under this license in any way you feel is right. Forking is allowed and encouraged. I do appreciate attribution and pull requests...<|MERGE_RESOLUTION|>--- conflicted
+++ resolved
@@ -8,14 +8,12 @@
 
 It adds extension methods, cuts down on boilerplate through use of several kotlin features for creating DSLs, default arguments, sequences. etc. Some of this is also  usable by Java developers (with some restrictions). Android is not supported as the minimum requirements for the highlevel client are Java 8. 
 
-<<<<<<< HEAD
+Kotlin also has support for co-routines and the intention is to gradually support asynchronous operations through that as well. Basics for this are in place but work is ongoing.
+
 # Documentation
 ... is a work in progress
 
 [dokka api docs](docs/es-kotlin-wrapper-client/io.inbot.eskotlinwrapper/index.md)
-=======
-Kotlin also has support for co-routines and the intention is to gradually support asynchronous operations through that as well. Basics for this are in place but work is ongoing.
->>>>>>> df55dc83
 
 # Get it
 
